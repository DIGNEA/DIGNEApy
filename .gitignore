# Byte-compiled / optimized / DLL files
__pycache__/
*.py[cod]
*$py.class

# C extensions
*.so
*.c
# Distribution / packaging
.Python
env/
build/
develop-eggs/
dist/
downloads/
eggs/
.eggs/
lib/
lib64/
parts/
sdist/
var/
wheels/
*.egg-info/
.installed.cfg
*.egg

# PyInstaller
#  Usually these files are written by a python script from a template
#  before PyInstaller builds the exe, so as to inject date/other infos into it.
*.manifest
*.spec

# Installer logs
pip-log.txt
pip-delete-this-directory.txt

# Unit test / coverage reports
htmlcov/
.tox/
.coverage
.coverage.*
.cache
nosetests.xml
coverage.xml
*.cover
.hypothesis/
.pytest_cache/

# Translations
*.mo
*.pot

# Django stuff:
*.log
local_settings.py

# Flask stuff:
instance/
.webassets-cache

# Scrapy stuff:
.scrapy

# Sphinx documentation
docs/_build/

# PyBuilder
target/

# Jupyter Notebook
.ipynb_checkpoints

# pyenv
.python-version

# celery beat schedule file
celerybeat-schedule

# SageMath parsed files
*.sage.py

# dotenv
.env

# virtualenv
.venv
venv/
ENV/

# Spyder project settings
.spyderproject
.spyproject

# Rope project settings
.ropeproject

# mkdocs documentation
/site

# mypy
.mypy_cache/

# IDE settings
.vscode/
.idea/
gecco_env/
uv.lock
<<<<<<< HEAD
scripts/
=======
site/
>>>>>>> 0e056123
<|MERGE_RESOLUTION|>--- conflicted
+++ resolved
@@ -106,8 +106,5 @@
 .idea/
 gecco_env/
 uv.lock
-<<<<<<< HEAD
 scripts/
-=======
-site/
->>>>>>> 0e056123
+site/