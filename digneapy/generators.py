#!/usr/bin/env python
# -*-coding:utf-8 -*-
"""
@File    :   generators.py
@Time    :   2023/10/30 14:20:21
@Author  :   Alejandro Marrero
@Version :   1.0
@Contact :   amarrerd@ull.edu.es
@License :   (C)Copyright 2023, Alejandro Marrero
@Desc    :   None
"""

__all__ = ["GenResult", "EAGenerator", "MapElitesGenerator", "DEAGenerator"]

import random
from collections.abc import Iterable, Sequence
<<<<<<< HEAD
from operator import attrgetter
from typing import Optional,  Protocol
=======
>>>>>>> 7155c6f8
from dataclasses import dataclass
from operator import attrgetter
from typing import Optional, Protocol

import numpy as np
import pandas as pd

from ._core import NS, RNG, Domain, DominatedNS, Instance, P, SupportsSolve
from ._core._metrics import Logbook, Statistics
from ._core.descriptors import DESCRIPTORS
from ._core.scores import PerformanceFn, max_gap_target
from .archives import Archive, CVTArchive, GridArchive
from .operators import (
    Crossover,
    Mutation,
    Replacement,
    Selection,
    binary_tournament_selection,
    generational_replacement,
    uniform_crossover,
    uniform_one_mutation,
)
from .transformers import SupportsTransform


@dataclass
class GenResult:
    """Class to store the results of the generator
    Attributes:
        target (str): Name of the target solver used to evaluate the instances.
        instances (Sequence[Instance]): List of generated instances.
        history (Logbook): Logbook with the history of the generator.
        metrics (Optional[pd.Series], optional): Metrics of the instances. Defaults to None.
    """

    target: str
    instances: Sequence[Instance]
    history: Logbook
    metrics: Optional[pd.Series] = None

    def __post_init__(self):
        if len(self.instances) != 0:
            self.metrics = Statistics()(self.instances, as_series=True)


class Generator(Protocol):
    """Protocol to type check all generators of instances types in digneapy"""

    def __call__(self, *args, **kwargs) -> GenResult: ...


class EAGenerator(Generator, RNG):
    """Object to generate instances based on a Evolutionary Algorithn with set of diverse solutions"""

    def __init__(
        self,
        domain: Domain,
        portfolio: Iterable[SupportsSolve[P]],
        novelty_approach: NS,
        pop_size: int = 100,
        generations: int = 1000,
        solution_set: Optional[Archive] = None,
        descriptor_strategy: str = "features",
        transformer: Optional[SupportsTransform] = None,
        repetitions: int = 1,
        cxrate: float = 0.5,
        mutrate: float = 0.8,
        crossover: Crossover = uniform_crossover,
        mutation: Mutation = uniform_one_mutation,
        selection: Selection = binary_tournament_selection,
        replacement: Replacement = generational_replacement,
        performance_function: PerformanceFn = max_gap_target,
        phi: float = 0.85,
        seed: int = 42,
    ):
        """Creates a Evolutionary Instance Generator based on Novelty Search
        The generator uses a set of solvers to evaluate the instances and
        a novelty search algorithm to guide the evolution of the instances.


        Args:
            domain (Domain): Domain for which the instances are generated for.
            portfolio (Iterable[SupportSolve]): Iterable item of callable objects that can evaluate a instance.
            novelty_approach (NS): Novelty Search algorithm to use. It can be DominatedNS or NS.
            pop_size (int, optional): Number of instances in the population to evolve. Defaults to 100.
            generations (int, optional): Number of generations to perform. Defaults to 1000.
            solution_set (Optional[Archive], optional): Solution set to store the instances. Defaults to None.
            descriptor_strategy (str, optional): Descriptor used to calculate the diversity. The options available are defined in the dictionary digneapy.qd.descriptor_strategies. Defaults to "features".
            transformer (callable, optional): Define a strategy to transform the high-dimensional descriptors to low-dimensional.Defaults to None.
            repetitions (int, optional): Number times a solver in the portfolio must be run over the same instance. Defaults to 1.
            cxrate (float, optional): Crossover rate. Defaults to 0.5.
            mutrate (float, optional): Mutation rate. Defaults to 0.8.
            crossover (Crossover, optional): Crossover operator. Defaults to uniform_crossover.
            mutation (Mutation, optional): Mutation operator. Defaults to uniform_one_mutation.
            selection (Selection, optional): Selection operator. Defaults to binary_tournament_selection.
            replacement (Replacement, optional): Replacement operator. Defaults to generational_replacement.
            performance_function (PerformanceFn, optional): Performance function to calculate the performance score. Defaults to max_gap_target.
            phi (float, optional): Phi balance value for the weighted fitness function. Defaults to 0.85.
            seed (int, optional): Seed for the RNG protocol. Defaults to 42.

        Raises:
            ValueError: Raises error if phi is not a floating point value or it is not in the range [0.0-1.0]
            KeyError: Raises error if the descriptor strategy is not available in the DESCRIPTORS dictionary
        """

        try:
            self._desc_key = descriptor_strategy
            self._descriptor_strategy = DESCRIPTORS[self._desc_key]
        except KeyError:
            self._desc_key = "instance"
            self._descriptor_strategy = DESCRIPTORS[self._desc_key]
            print(
                f"Descriptor: {descriptor_strategy} not available. Using the full instance as default descriptor"
            )

        try:
            phi = float(phi)
        except ValueError:
            raise ValueError("Phi must be a float number in the range [0.0-1.0].")

        if phi < 0.0 or phi > 1.0:
            msg = f"Phi must be a float number in the range [0.0-1.0]. Got: {phi}."
            raise ValueError(msg)

        self.phi = phi
        self._novelty_search = novelty_approach
        self._ns_solution_set = None  # By default there's not solution set
        if solution_set is not None:
            self._ns_solution_set = NS(archive=solution_set, k=1)

        self._transformer = transformer
        self.pop_size = pop_size
        self.offspring_size = pop_size
        self.generations = generations
        self.domain = domain
        self.portfolio = tuple(portfolio) if portfolio else ()
        self.population: list[Instance] = []
        self.repetitions = repetitions
        self.cxrate = cxrate
        self.mutrate = mutrate

        self.crossover = crossover
        self.mutation = mutation
        self.selection = selection
        self.replacement = replacement
        self.performance_function = performance_function

        self._logbook = Logbook()
        self.initialize_rng(seed=seed)

    @property
    def log(self) -> Logbook:
        return self._logbook

    def __str__(self):
        port_names = [s.__name__ for s in self.portfolio]
        domain_name = self.domain.name if self.domain is not None else "None"
        return f"EAGenerator(pop_size={self.pop_size},gen={self.generations},domain={domain_name},portfolio={port_names!r},{self._novelty_search.__str__()})"

    def __repr__(self) -> str:
        port_names = [s.__name__ for s in self.portfolio]
        domain_name = self.domain.name if self.domain is not None else "None"
        return f"EAGenerator<pop_size={self.pop_size},gen={self.generations},domain={domain_name},portfolio={port_names!r},{self._novelty_search.__repr__()}>"

    def __call__(self, verbose: bool = False) -> GenResult:
        if self.domain is None:
            raise ValueError("You must specify a domain to run the generator.")
        if len(self.portfolio) == 0:
            raise ValueError(
                "The portfolio is empty. To run the generator you must provide a valid portfolio of solvers"
            )
        self.population = [
            self.domain.generate_instance() for _ in range(self.pop_size)
        ]
        self.population = self._evaluate_population(self.population)
        self.population = self._update_descriptors(self.population)

        for pgen in range(self.generations):
            offspring: list[Instance] = self._generate_offspring(self.pop_size)
            offspring = self._evaluate_population(offspring)
            offspring = self._update_descriptors(offspring)
            offspring, _ = self._novelty_search(offspring)
            offspring = self._compute_fitness(population=offspring)

            # Only the feasible instances are considered to be included
            # in the archive and the solution set.
            # feasible_off_archive = list(filter(lambda i: i.p >= 0, offspring))
            self._novelty_search.archive.extend(i for i in offspring if i.p >= 0)

            if self._ns_solution_set:
                offspring, _ = self._ns_solution_set(offspring)
                self._ns_solution_set.archive.extend(i for i in offspring if i.p >= 0)

            # However the whole offspring population is used in the replacement operator
            self.population = self.replacement(self.population, offspring)

            # Record the stats and update the performed gens
            self._logbook.update(
                generation=pgen, population=self.population, feedback=verbose
            )
        if verbose:
            # Clear the terminal
            blank = " " * 80
            print(f"\r{blank}\r", end="")

        _instances = (
            self._ns_solution_set.archive
            if self._ns_solution_set is not None
            else self._novelty_search.archive
        )
        return GenResult(
            target=self.portfolio[0].__name__,
            instances=_instances,
            history=self._logbook,
        )

    def _generate_offspring(self, offspring_size: int) -> list[Instance]:
        """Generates a offspring population of size |offspring_size| from the current population

        Args:
            offspring_size (int): offspring size. Defaults to pop_size.

        Returns:
            list[Instance]: Returns a list of instances, the offspring population.
        """
        offspring = np.empty(offspring_size, dtype=object)
        for i in range(offspring_size):
            p_1 = self.selection(self.population)
            p_2 = self.selection(self.population)
            off = self._reproduce(p_1, p_2)
            offspring[i] = off
        return offspring

    def _update_descriptors(self, population: list[Instance]):
        """Updates the descriptors of the population of instances

        Args:
            population (list[Instance]): Population of instances to update the descriptors.
        """
        _desc_arr = np.empty(len(population), dtype=object)
        if self._desc_key == "features":
            for i in range(len(population)):
                descriptor = np.array(self.domain.extract_features(population[i]))
                population[i].features = descriptor
                _desc_arr[i] = descriptor
        else:
            _desc_arr = self._descriptor_strategy(population)

        if self._transformer is not None:
            # Transform the descriptors if necessary
            _desc_arr = self._transformer(_desc_arr)
        for i in range(len(population)):
            population[i].descriptor = _desc_arr[i]

        return population

    def _evaluate_population(self, population: Iterable[Instance]):
        """Evaluates the population of instances using the portfolio of solvers.

        Args:
            population (Iterable[Instance]): Population to evaluate
        """
        for individual in population:
            solvers_scores = np.zeros((len(self.portfolio), self.repetitions))
            problem = self.domain.from_instance(individual)

            for i, solver in enumerate(self.portfolio):
                scores = np.zeros(self.repetitions)
                for r in range(self.repetitions):
                    solutions = solver(problem)
                    # There is no need to change anything in the evaluation code when using Pisinger solvers
                    # because the algs. only return one solution per run (len(solutions) == 1)
                    # The same happens with the simple KP heuristics. However, when using Pisinger solvers
                    # the lower the running time the better they're considered to work an instance

                    best_solution = max(solutions, key=attrgetter("fitness"))
                    scores[r] = best_solution.fitness

                solvers_scores[i] = scores

            individual.portfolio_scores = solvers_scores
            avg_p_solver = np.mean(solvers_scores, axis=1)
            individual.p = self.performance_function(avg_p_solver)

        return population

    def _compute_fitness(self, population: Iterable[Instance]):
        """Calculates the fitness of each instance in the population

        Args:
            population (Iterable[Instance], optional): Population of instances to set the fitness. Defaults to None.
        """
        phi_r = 1.0 - self.phi
        for individual in population:
            individual.fitness = individual.p * self.phi + individual.s * phi_r
        return population

    def _reproduce(self, p_1, p_2) -> Instance:
        """Generates a new offspring instance from two parent instances

        Args:
            p_1 (Instance): First Parent
            p_2 (Instance): Second Parent

        Returns:
            Instance: New offspring
        """
        if self._rng.random() < self.cxrate:
            off = self.crossover(p_1, p_2)
            return self.mutation(off, self.domain.bounds)
        else:
            off = p_1.clone()
            return self.mutation(off, self.domain.bounds)


class MapElitesGenerator(Generator, RNG):
    """Object to generate instances based on MAP-Elites algorithm."""

    def __init__(
        self,
        domain: Domain,
        portfolio: Iterable[SupportsSolve[P]],
        initial_pop_size: int,
        generations: int,
        archive: GridArchive | CVTArchive,
        mutation: Mutation,
        repetitions: int,
        descriptor: str,
        performance_function: PerformanceFn = max_gap_target,
        seed: int = 42,
    ):
        """Creates a MAP-Elites instance generator.
        The generator uses a set of solvers to evaluate the instances and MAP-Elites
        to guide the evolution of the instances.

        Args:
            domain (Domain): Domain for which the instances are generated for.
            portfolio (Iterable[SupportSolve]): Iterable item of callable objects that can evaluate a instance.
            initial_pop_size (int): Number of instances in the population to evolve. Defaults to 100.
            generations (int): Number of generations to perform. Defaults to 1000.
            archive (GridArchive | CVTArchive): Archive to store the instances. It can be a GridArchive or a CVTArchive.
            mutation (Mutation): Mutation operator
            repetitions (int):  Number times a solver in the portfolio must be run over the same instance. Defaults to 1.
            descriptor (str): Descriptor used to calculate the diversity. The options available are defined in the dictionary digneapy.qd.descriptor_strategies.
            performance_function (PerformanceFn, optional): Performance function to calculate the performance score. Defaults to max_gap_target.
            seed (int, optional): Seed for the RNG protocol. Defaults to 42.

        Raises:
            ValueError: If the archive is not a GridArchive or CVTArchive
        """
        if not isinstance(archive, (GridArchive, CVTArchive)):
            raise ValueError(
                f"MapElitesGenerator expects an archive of class GridArchive or CVTArchive and got {archive.__class__.__name__}"
            )
        self._domain = domain
        self._portfolio = list(portfolio)
        self._init_pop_size = initial_pop_size
        self._generations = generations
        self._archive = archive
        self._mutation = mutation
        self._repetitions = repetitions
        self._performance_fn = performance_function

        if descriptor not in DESCRIPTORS:
            msg = f"descriptor {descriptor} not available in {self.__class__.__name__}.__init__. Set to features by default"
            print(msg)
            descriptor = "features"

        self._descriptor = descriptor
        match descriptor:
            case "features":
                self._descriptor_strategy = self._domain.extract_features
            case _:
                self._descriptor_strategy = DESCRIPTORS[descriptor]

        self._logbook = Logbook()
        self.initialize_rng(seed=seed)

    @property
    def archive(self):
        return self._archive

    @property
    def log(self) -> Logbook:
        return self._logbook

    def __str__(self) -> str:
        port_names = [s.__name__ for s in self._portfolio]
        domain_name = self._domain.name if self._domain is not None else "None"
        return f"MapElites(descriptor={self._descriptor},pop_size={self._init_pop_size},gen={self._generations},domain={domain_name},portfolio={port_names!r})"

    def __repr__(self) -> str:
        port_names = [s.__name__ for s in self._portfolio]
        domain_name = self._domain.name if self._domain is not None else "None"
        return f"MapElites<descriptor={self._descriptor},pop_size={self._init_pop_size},gen={self._generations},domain={domain_name},portfolio={port_names!r}>"

    def _populate_archive(self):
        instances = [
            self._domain.generate_instance() for _ in range(self._init_pop_size)
        ]
        instances = self._evaluate_population(instances)
        # Here we do not care for p >= 0. We are starting the archive
        # Must be removed later on
        self._archive.extend(instances)

    def _evaluate_population(self, population: Iterable[Instance]):
        """Evaluates the population of instances using the portfolio of solvers.

        Args:
            population (Iterable[Instance]): Population to evaluate
        """
        for individual in population:
            solvers_scores = np.zeros((len(self._portfolio), self._repetitions))
            problem = self._domain.from_instance(individual)
            for i, solver in enumerate(self._portfolio):
                scores = np.zeros(self._repetitions)
                for r in range(self._repetitions):
                    solutions = solver(problem)
                    best_solution = max(solutions, key=attrgetter("fitness"))
                    scores[r] = best_solution.fitness

                solvers_scores[i] = scores

            individual.portfolio_scores = solvers_scores
            individual.p = self._performance_fn(np.mean(solvers_scores, axis=1))
            individual.fitness = individual.p
            individual.features = self._descriptor_strategy(individual)
            individual.descriptor = individual.features

        return population

    def __call__(self, verbose: bool = False) -> GenResult:
        self._populate_archive()
        self._logbook.update(generation=0, population=self._archive, feedback=verbose)
        for generation in range(self._generations):
            parents = [
                p.clone()
                for p in random.choices(self._archive.instances, k=self._init_pop_size)
            ]
            offspring = list(
                map(
                    lambda ind: self._mutation(ind, self._domain.bounds),
                    parents,
                )
            )

            offspring = self._evaluate_population(offspring)
            # Only the feasible instances are considered to be included
            # in the archive and the solution set.

            self._archive.extend([i for i in offspring if i.p >= 0])

            # Record the stats and update the performed gens
            self._logbook.update(
                generation=generation + 1, population=self._archive, feedback=verbose
            )

        if verbose:
            # Clear the terminal
            blank = " " * 80
            print(f"\r{blank}\r", end="")

        unfeasible_instances = list(filter(lambda i: i.p < 0, self._archive))
        self._archive.remove(unfeasible_instances)
        return GenResult(
            target=self._portfolio[0].__name__,
            instances=self._archive,
            history=self._logbook,
        )


class DEAGenerator(EAGenerator):
    """
    Object to generate instances based on a Evolutionary Algorithn
    with a Dominated Novelty Search approach
    """

    def __init__(
        self,
        domain: Domain,
        portfolio: Iterable[SupportsSolve[P]],
        pop_size: int = 128,
        offspring_size: int = 128,
        generations: int = 1000,
        k: int = 15,
        descriptor_strategy: str = "features",
        transformer: Optional[SupportsTransform] = None,
        repetitions: int = 1,
        cxrate: float = 0.5,
        mutrate: float = 0.8,
        crossover: Crossover = uniform_crossover,
        mutation: Mutation = uniform_one_mutation,
        selection: Selection = binary_tournament_selection,
        performance_function: PerformanceFn = max_gap_target,
    ):
        """Creates a Evolutionary Instance Generator based on Novelty Search

        Args:
            domain (Domain): Domain for which the instances are generated for.
            portfolio (Iterable[SupportSolve]): Iterable item of callable objects that can evaluate a instance.
            pop_size (int, optional): Number of instances in the population to evolve. Defaults to 128.
            offspring_size (int, optional): Number of instances in the offspring population. Defaults to 128.
            generations (int, optional): Number of total generations to perform. Defaults to 1000.
            k (int, optional): Number of neighbours to calculate the sparseness. Defaults to 15.
            descriptor_strategy (str, optional): Descriptor used to calculate the diversity. The options available are defined in the dictionary digneapy.qd.descriptor_strategies. Defaults to "features".
            transformer (callable, optional): Define a strategy to transform the high-dimensional descriptors to low-dimensional.Defaults to None.
            repetitions (int, optional): Number times a solver in the portfolio must be run over the same instance. Defaults to 1.
            cxrate (float, optional): Crossover rate. Defaults to 0.5.
            mutrate (float, optional): Mutation rate. Defaults to 0.8.
            crossover (Crossover, optional): Crossover operator. Defaults to uniform_crossover.
            mutation (Mutation, optional): Mutation operator. Defaults to uniform_one_mutation.
            selection (Selection, optional): Selection operator. Defaults to binary_tournament_selection.
            performance_function (PerformanceFn, optional): Performance function to calculate the performance score. Defaults to max_gap_target.
        """
        super().__init__(
            domain=domain,
            portfolio=portfolio,
            pop_size=pop_size,
            novelty_approach=DominatedNS(k=k),
            generations=generations,
            descriptor_strategy=descriptor_strategy,
            transformer=transformer,
            repetitions=repetitions,
            cxrate=cxrate,
            mutrate=mutrate,
            crossover=crossover,
            mutation=mutation,
            selection=selection,
            performance_function=performance_function,
        )
        self.offspring_size = offspring_size

    def __str__(self):
        port_names = [s.__name__ for s in self.portfolio]
        domain_name = self.domain.name if self.domain is not None else "None"
        return f"DEAGenerator(pop_size={self.pop_size},gen={self.generations},domain={domain_name},portfolio={port_names!r})"

    def __repr__(self) -> str:
        port_names = [s.__name__ for s in self.portfolio]
        domain_name = self.domain.name if self.domain is not None else "None"
        return f"DEAGenerator<pop_size={self.pop_size},gen={self.generations},domain={domain_name},portfolio={port_names!r}>"

    def __call__(self, verbose: bool = False) -> GenResult:
        if self.domain is None:
            raise ValueError("You must specify a domain to run the generator.")
        if len(self.portfolio) == 0:
            raise ValueError(
                "The portfolio is empty. To run the generator you must provide a valid portfolio of solvers"
            )
        self.population = [
            self.domain.generate_instance() for _ in range(self.pop_size)
        ]
        self.population = self._evaluate_population(self.population)
        self.population = self._update_descriptors(self.population)
        for pgen in range(self.generations):
            offspring: list[Instance] = self._generate_offspring(self.offspring_size)
            offspring = self._evaluate_population(offspring)
            offspring = self._update_descriptors(offspring)
            combined_population = list(self.population) + list(offspring)
            combined_population, _ = self._novelty_search(combined_population)
            # Both population and offspring are used in the replacement
            self.population = list(combined_population[: self.pop_size])
            # Record the stats and update the performed gens
            self._logbook.update(
                generation=pgen, population=self.population, feedback=verbose
            )

        if verbose:
            # Clear the terminal
            blank = " " * 80
            print(f"\r{blank}\r", end="")

        return GenResult(
            target=self.portfolio[0].__name__,
            instances=self.population,
            history=self._logbook,
        )<|MERGE_RESOLUTION|>--- conflicted
+++ resolved
@@ -14,11 +14,6 @@
 
 import random
 from collections.abc import Iterable, Sequence
-<<<<<<< HEAD
-from operator import attrgetter
-from typing import Optional,  Protocol
-=======
->>>>>>> 7155c6f8
 from dataclasses import dataclass
 from operator import attrgetter
 from typing import Optional, Protocol
