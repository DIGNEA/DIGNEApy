#!/usr/bin/env python
# -*-coding:utf-8 -*-
"""
@File    :   autoencoders.py
@Time    :   2024/05/28 10:06:48
@Author  :   Alejandro Marrero
@Version :   1.0
@Contact :   amarrerd@ull.edu.es
@License :   (C)Copyright 2024, Alejandro Marrero
@Desc    :   None
"""

import os
import pickle
from collections.abc import Sequence

import keras
from keras.utils import pad_sequences

from digneapy.transformers import Transformer


class KPAE(Transformer):
    _ENCODINGS = (2, 8)
    _MAX_LENGTH = 2001
<<<<<<< HEAD
    _2D_AE = "2D_encoding/best_kp_ae_bayesian_latent_dim_2D_lr_one_cycle_training.keras"
    _2D_ENC = "2D_encoding/best_kp_ae_bayesian_latent_dim_2D_lr_one_cycle_training_encoder.keras"
    _2D_DEC = "2D_encoding/best_kp_ae_bayesian_latent_dim_2D_lr_one_cycle_training_decoder.keras"
=======
    _BEST_AE = "best_encoding/best_kp_ae_bayesian_lr_one_cycle_training.keras"
    _BEST_ENC = (
        "best_encoding/best_kp_ae_bayesian_lr_one_cycle_training_encoder.keras"
    )
    _BEST_DEC = (
        "best_encoding/best_kp_ae_bayesian_lr_one_cycle_training_decoder.keras"
    )
>>>>>>> 371c18ae

    _8D_AE = "8D_encoding/best_kp_ae_bayesian_8D_lr_one_cycle_training.keras"
    _8D_ENC = (
        "8D_encoding/best_kp_ae_bayesian_8D_lr_one_cycle_training_encoder.keras"
    )
    _8D_DEC = (
        "8D_encoding/best_kp_ae_bayesian_8D_lr_one_cycle_training_decoder.keras"
    )

    def __init__(self, name: str = "KP_AE", encoding: int = 2):
        super().__init__(name)

<<<<<<< HEAD
        if encoding not in KPAE._ENCODINGS:
            raise AttributeError(
                f"The encoding alternatives must be of type int and {KPAE._ENCODINGS}"
=======
        if encoding not in ENCODINGS:
            raise AttributeError(
                f"The encoding alternatives must be {ENCODINGS}"
>>>>>>> 371c18ae
            )

        self._encoding = encoding
        if self._encoding == 2:
            self.ae_path = KPAE._2D_AE
            self.enc_path = KPAE._2D_ENC
            self.dec_path = KPAE._2D_DEC
        else:
            self.ae_path = KPAE._8D_AE
            self.enc_path = KPAE._8D_ENC
            self.dec_path = KPAE._8D_DEC

        self._load_models()

    def _load_models(self):
        model_path = os.path.dirname(os.path.abspath(__file__)) + "/models/"

        with open(f"{model_path}kp_scaler_for_ae_different_N.pkl", "rb") as f:
            self._scaler = pickle.load(f)

        self._model = keras.models.load_model(f"{model_path}/{self.ae_path}")
        self._encoder = keras.models.load_model(f"{model_path}/{self.enc_path}")
        self._decoder = keras.models.load_model(f"{model_path}/{self.dec_path}")

    def _preprocess(self, X: Sequence[float]) -> Sequence[float]:
        # Scale and pad the instances before using AE
        # We pad the data to maximum allowed length
        X_padded = pad_sequences(
            X, padding="post", dtype="float32", maxlen=KPAE._MAX_LENGTH
        )
        X_padded = self._scaler.transform(X_padded)
        return X_padded

    def encode(self, X: Sequence[float]) -> Sequence[float]:
        # Gets an array of instances
        # Scale and pad the instances
        # Encode them
        X_padded = self._preprocess(X)
        return self._encoder.predict(X_padded, verbose=0)

    def decode(self, X: Sequence[float]) -> Sequence[float]:
        # Gets an array of encoded instances
        # Decode them
        # Use scaler.inverse_transform() to get the instance back
        X_decoded = self._decoder.predict(X, verbose=0)
        X_decoded = self._scaler.inverse_transform(X_decoded)
        return X_decoded

    def __call__(self, X: Sequence[float]) -> Sequence[float]:
        return self.encode(X)<|MERGE_RESOLUTION|>--- conflicted
+++ resolved
@@ -18,45 +18,27 @@
 from keras.utils import pad_sequences
 
 from digneapy.transformers import Transformer
+import pickle
+import os
 
 
 class KPAE(Transformer):
     _ENCODINGS = (2, 8)
     _MAX_LENGTH = 2001
-<<<<<<< HEAD
     _2D_AE = "2D_encoding/best_kp_ae_bayesian_latent_dim_2D_lr_one_cycle_training.keras"
     _2D_ENC = "2D_encoding/best_kp_ae_bayesian_latent_dim_2D_lr_one_cycle_training_encoder.keras"
     _2D_DEC = "2D_encoding/best_kp_ae_bayesian_latent_dim_2D_lr_one_cycle_training_decoder.keras"
-=======
-    _BEST_AE = "best_encoding/best_kp_ae_bayesian_lr_one_cycle_training.keras"
-    _BEST_ENC = (
-        "best_encoding/best_kp_ae_bayesian_lr_one_cycle_training_encoder.keras"
-    )
-    _BEST_DEC = (
-        "best_encoding/best_kp_ae_bayesian_lr_one_cycle_training_decoder.keras"
-    )
->>>>>>> 371c18ae
 
     _8D_AE = "8D_encoding/best_kp_ae_bayesian_8D_lr_one_cycle_training.keras"
-    _8D_ENC = (
-        "8D_encoding/best_kp_ae_bayesian_8D_lr_one_cycle_training_encoder.keras"
-    )
-    _8D_DEC = (
-        "8D_encoding/best_kp_ae_bayesian_8D_lr_one_cycle_training_decoder.keras"
-    )
+    _8D_ENC = "8D_encoding/best_kp_ae_bayesian_8D_lr_one_cycle_training_encoder.keras"
+    _8D_DEC = "8D_encoding/best_kp_ae_bayesian_8D_lr_one_cycle_training_decoder.keras"
 
     def __init__(self, name: str = "KP_AE", encoding: int = 2):
         super().__init__(name)
 
-<<<<<<< HEAD
         if encoding not in KPAE._ENCODINGS:
             raise AttributeError(
                 f"The encoding alternatives must be of type int and {KPAE._ENCODINGS}"
-=======
-        if encoding not in ENCODINGS:
-            raise AttributeError(
-                f"The encoding alternatives must be {ENCODINGS}"
->>>>>>> 371c18ae
             )
 
         self._encoding = encoding
