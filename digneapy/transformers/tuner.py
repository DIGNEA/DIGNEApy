#!/usr/bin/env python
# -*-coding:utf-8 -*-
"""
@File    :   meta_ea.py
@Time    :   2024/04/25 09:54:42
@Author  :   Alejandro Marrero
@Version :   1.0
@Contact :   amarrerd@ull.edu.es
@License :   (C)Copyright 2024, Alejandro Marrero
@Desc    :   None
"""

__all__ = ["NNEATuner", "Tuner"]

from collections.abc import Callable, Sequence
from multiprocessing.pool import ThreadPool as Pool
from typing import Optional, Tuple

import numpy as np
from deap import algorithms, base, cma, creator, tools
from fcmaes import crfmnes
from fcmaes.optimizer import wrapper
from scipy.optimize import Bounds

from digneapy import RNG
from digneapy.transformers.neural import KerasNN, TorchNN
from .._core._constants import Direction


class NNEATuner:
    """Neural Network Evolutionary Algorithm Tuner
    This class implements a CMA-ES based tuner for neural networks.
    It allows to optimize the weights of a neural network to generate
    transformed spaces in optimization domains. 
    It uses the DEAP library for the evolutionary algorithm"""
    def __init__(
        self,
        eval_fn: Callable,
        dimension: int,
<<<<<<< HEAD
        transformer: KerasNN | TorchNN,
=======
        transformer: KerasNN | TorchNN, 
>>>>>>> 7155c6f8
        centroid: Optional[Sequence[float]] = None,
        sigma: float = 1.0,
        lambda_: int = 50,
        generations: int = 250,
        direction: Direction = Direction.MAXIMISE,
        n_jobs: int = 1,
    ):
        """Creates a new NNEATuner instance

        Args:
            eval_fn (Callable): Funtion to evaluate the fitness of a neural network
            weights. It must return a single float value representing the fitness.
            This function will be called with a list of weights as input.
            It must be defined before creating the tuner instance.
            dimension (int): Number of weights in the neural network.
            centroid (Optional[Sequence[float]], optional): Starting point for the CMA-ES algorithm.
            sigma (float, optional): Defaults to 1.0.
            lambda_ (int, optional): Population size. Defaults to 50.
            generations (int, optional): Number of generatios to perform. Defaults to 250.
            direction (Direction, optional): Optimisation direction. Defaults to Direction.MAXIMISE.
            n_jobs (int, optional): Number of workers. Defaults to 1.

        Raises:
            ValueError: If eval_fn is None or if direction is not a valid Direction.
        """
        if eval_fn is None:
            raise ValueError(
                "eval_fn cannot be None in NNTuner. Please give a valid evaluation function."
            )
        if transformer is None or not isinstance(transformer, (KerasNN, TorchNN)):
            raise ValueError(
                "transformer cannot be None in NNTuner. Please give a valid transformer (KerasNN or TorchNN)."
            )
        self.eval_fn = eval_fn
        self.dimension = dimension
<<<<<<< HEAD
        if transformer is None:
            raise ValueError(
                "transformer cannot be None in NNTuner. Please give a valid transformer."
            )
=======
>>>>>>> 7155c6f8
        self.transformer = transformer
        self.centroid = centroid if centroid is not None else [0.0] * self.dimension
        self.sigma = sigma
        self._lambda = lambda_ if lambda_ != 0 else 50
        self.generations = generations
        self.__performed_gens = 0  # These vars are used to save the data in CSV files
        self.__evaluated_inds = 0

        if not isinstance(direction, Direction):
            msg = f"Direction: {direction} not available. Please choose between {Direction.values()}"
            raise ValueError(msg)

        self.direction = direction
        self.toolbox = base.Toolbox()
        self.toolbox.register("evaluate", self.evaluation)
        self.strategy = cma.Strategy(
            centroid=self.centroid, sigma=self.sigma, lambda_=self._lambda
        )
        if self.direction == Direction.MAXIMISE:
            self.toolbox.register("generate", self.strategy.generate, creator.IndMax)
        else:
            self.toolbox.register("generate", self.strategy.generate, creator.IndMin)
        self.toolbox.register("update", self.strategy.update)
        if n_jobs < 1:
            msg = "The number of jobs must be at least 1."
            raise ValueError(msg)
        elif n_jobs > 1:
            self.n_processors = n_jobs
            self.pool = Pool(processes=self.n_processors)
            self.toolbox.register("map", self.pool.map)

        self.hof = tools.HallOfFame(1)
        self.stats = tools.Statistics(lambda ind: ind.fitness.values)
        self.stats.register("avg", np.mean)
        self.stats.register("std", np.std)
        self.stats.register("min", np.min)
        self.stats.register("max", np.max)

    def evaluation(self, individual: Sequence[float]) -> tuple[float]:
        """Evaluates a chromosome of weights for a NN
        to generate spaces in optimisation domains

        Args:
            individual (Sequence[float]): Sequence of weights for a NN transformer

        Returns:
            tuple[float]: Space coverage of the space create from the NN transformer
        """
        self.transformer.update_weights(individual)
        # filename = f"dataset_generation_{self.__performed_gens}_individual_{self.__evaluated_inds}.csv"
        self.__evaluated_inds += 1
        if self.__evaluated_inds == self._lambda:
            self.__performed_gens += 1
            self.__evaluated_inds = 0

        fitness = self.eval_fn(self.transformer)
        return (fitness,)

    def __call__(self):
        population, logbook = algorithms.eaGenerateUpdate(
            self.toolbox,
            ngen=self.generations,
            stats=self.stats,
            halloffame=self.hof,
            verbose=True,
        )
        return (self.hof[0], population, logbook)


class Tuner(RNG):
    def __init__(
        self,
        dimension: int,
        ranges: Tuple[float, float],
        lambda_: int = 100,
        generations: int = 10,
        seed: int = 42,
        workers: int = 4,
    ):
        self._dimension = dimension
        self._bounds = Bounds(
            [ranges[0]] * self._dimension, [ranges[1]] * self._dimension
        )
        self._pop_size = lambda_
        self._max_generations = generations
        self._seed = seed
        self.workers = workers
        self.initialize_rng(seed=seed)

    def __call__(self, eval_fn: Callable):
        print(
            f"""Starting the tunning process with:
                - Pop size: {self._pop_size} individuals 
                - Evaluations: {self._max_generations * self._pop_size}
                - Workers: {self.workers}\n"""
        )
        solutions = crfmnes.minimize(
            wrapper(eval_fn),
            x0=self._rng.uniform(
                self._bounds.lb, self._bounds.ub, size=self._dimension
            ),
            max_evaluations=(self._max_generations * self._pop_size),
            bounds=self._bounds,
            rg=self._rng,
            workers=self.workers,
        )

        return solutions<|MERGE_RESOLUTION|>--- conflicted
+++ resolved
@@ -37,11 +37,7 @@
         self,
         eval_fn: Callable,
         dimension: int,
-<<<<<<< HEAD
-        transformer: KerasNN | TorchNN,
-=======
         transformer: KerasNN | TorchNN, 
->>>>>>> 7155c6f8
         centroid: Optional[Sequence[float]] = None,
         sigma: float = 1.0,
         lambda_: int = 50,
@@ -77,13 +73,6 @@
             )
         self.eval_fn = eval_fn
         self.dimension = dimension
-<<<<<<< HEAD
-        if transformer is None:
-            raise ValueError(
-                "transformer cannot be None in NNTuner. Please give a valid transformer."
-            )
-=======
->>>>>>> 7155c6f8
         self.transformer = transformer
         self.centroid = centroid if centroid is not None else [0.0] * self.dimension
         self.sigma = sigma
