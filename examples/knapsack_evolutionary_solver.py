#!/usr/bin/env python
# -*-coding:utf-8 -*-
"""
@File    :   knapsack_evolutionary_solver.py
@Time    :   2024/4/11 11:41:13
@Author  :   Alejandro Marrero 
@Version :   1.0
@Contact :   amarrerd@ull.edu.es
@License :   (C)Copyright 2024, Alejandro Marrero
@Desc    :   None
"""

from digneapy.solvers.evolutionary import EA, MAXIMISE
import numpy as np
from digneapy.domains import knapsack


def main():
    N = 100
    p = list(np.random.randint(1, 100 + 1, size=N))
    w = list(np.random.randint(1, 100 + 1, size=N))
    q = np.random.randint(0, high=250)
    kp = knapsack.Knapsack(profits=p, weights=w, capacity=q)
    print(f"Instance to solve: {kp}")
    solver = EA(
<<<<<<< HEAD
                dir=MAXIMISE,
                dim=N,
                min_g=0,
                max_g=1,
                generations=3125,
                pop_size=32,
                cxpb=0.7,
                mutpb=(1.0 / N),
            )
    best = solver(kp)
    print(f'The best solution found was {best}')
=======
        dir=MAXIMISE,
        dim=N,
        pop_size=32,
        cxpb=0.8,
        mutpb=(1.0 / 100.0),
        generations=1000,
    )
    solutions = solver(kp)
    print(solutions)

>>>>>>> 78a86b74

if __name__ == "__main__":
    main()<|MERGE_RESOLUTION|>--- conflicted
+++ resolved
@@ -23,19 +23,6 @@
     kp = knapsack.Knapsack(profits=p, weights=w, capacity=q)
     print(f"Instance to solve: {kp}")
     solver = EA(
-<<<<<<< HEAD
-                dir=MAXIMISE,
-                dim=N,
-                min_g=0,
-                max_g=1,
-                generations=3125,
-                pop_size=32,
-                cxpb=0.7,
-                mutpb=(1.0 / N),
-            )
-    best = solver(kp)
-    print(f'The best solution found was {best}')
-=======
         dir=MAXIMISE,
         dim=N,
         pop_size=32,
@@ -46,7 +33,6 @@
     solutions = solver(kp)
     print(solutions)
 
->>>>>>> 78a86b74
 
 if __name__ == "__main__":
     main()